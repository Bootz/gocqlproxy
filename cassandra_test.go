--- conflicted
+++ resolved
@@ -27,12 +27,8 @@
 	flagProto    = flag.Int("proto", 2, "protcol version")
 	flagCQL      = flag.String("cql", "3.0.0", "CQL version")
 	flagRF       = flag.Int("rf", 1, "replication factor for test keyspace")
-<<<<<<< HEAD
 	clusterSize  = flag.Int("clusterSize", 1, "the expected size of the cluster")
-=======
 	flagRetry    = flag.Int("retries", 5, "number of times to retry queries")
-	clusterSize  = 1
->>>>>>> b8692cd9
 	clusterHosts []string
 )
 
